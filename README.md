--- conflicted
+++ resolved
@@ -17,11 +17,7 @@
 
 ## Get started
 
-<<<<<<< HEAD
 In order to send metrics or spans to New Relic, you will need a New Relic [license key](https://docs.newrelic.com/docs/apis/intro-apis/new-relic-api-keys/#ingest-license-key) for the account you want to send data to. 
-=======
-In order to send metrics or spans to New Relic, you will need an [Insert API Key](https://docs.newrelic.com/docs/apis/get-started/intro-apis/types-new-relic-api-keys#event-insert-key).
->>>>>>> 3afeeecc
 
 To install this SDK either use `go get` or clone this repository to
 `$GOPATH/src/github.com/newrelic/newrelic-telemetry-sdk-go`
@@ -37,13 +33,8 @@
 response.  It also provides the ability to aggregate individual data points into
 metrics.
 
-<<<<<<< HEAD
 This example code assumes you've set the the `NEW_RELIC_LICENSE_KEY`
 environment variable to your [license key](https://docs.newrelic.com/docs/apis/intro-apis/new-relic-api-keys/#ingest-license-key).  A larger example is
-=======
-This example code assumes you've set the the `NEW_RELIC_INSERT_API_KEY`
-environment variable to your Insert API Key.  A larger example is
->>>>>>> 3afeeecc
 provided in
 [examples/server/main.go](./examples/server/main.go).
 
@@ -61,11 +52,7 @@
 
 func main() {
 	// First create a Harvester.  APIKey is the only required field.
-<<<<<<< HEAD
 	h, err := telemetry.NewHarvester(telemetry.ConfigAPIKey(os.Getenv("NEW_RELIC_LICENSE_KEY")))
-=======
-	h, err := telemetry.NewHarvester(telemetry.ConfigAPIKey(os.Getenv("NEW_RELIC_INSERT_API_KEY")))
->>>>>>> 3afeeecc
 	if err != nil {
 		fmt.Println(err)
 	}
